--- conflicted
+++ resolved
@@ -141,17 +141,10 @@
 	return mktime(&ctime);
 }
 
-<<<<<<< HEAD
-void Filter::parseTimestamp(parserStruct *ps, std::string timestamp)
-{
-	if (ps == NULL) {
-		return;
-=======
 void Filter::parseTimestamp(parserStruct *ps, std::string timestamp) const throw (std::invalid_argument)
 {
 	if (ps == NULL) {
 		throw std::invalid_argument(std::string("Cannot parse timestamp '") + timestamp + "'");
->>>>>>> 309dbba4
 	}
 	std::ostringstream ss;
 
@@ -168,11 +161,7 @@
 }
 
 /* private */
-<<<<<<< HEAD
-std::string Filter::parseIPv4(std::string addr)
-=======
 std::string Filter::parseIPv4(std::string addr) const
->>>>>>> 309dbba4
 {
 	uint32_t address;
 	std::stringstream ss;
@@ -186,17 +175,10 @@
 	return ss.str();
 }
 
-<<<<<<< HEAD
-void Filter::parseIPv4(parserStruct *ps, std::string addr)
-{
-	if (ps == NULL) {
-		return;
-=======
 void Filter::parseIPv4(parserStruct *ps, std::string addr) const throw (std::invalid_argument)
 {
 	if (ps == NULL) {
 		throw std::invalid_argument(std::string("Cannot parse IPv4 address, NULL parser structure"));
->>>>>>> 309dbba4
 	}
 
 	/* Set right values of parser structure */
@@ -205,17 +187,12 @@
 	ps->parts.push_back(parseIPv4(addr));
 }
 
-<<<<<<< HEAD
-void Filter::parseIPv4Sub(parserStruct *ps, std::string addr)
-{
-=======
 void Filter::parseIPv4Sub(parserStruct *ps, std::string addr) const throw (std::invalid_argument)
 {
 	if (ps == NULL) {
 		throw std::invalid_argument(std::string("Cannot parse IPv4 address (with subnet), NULL parser structure"));
 	}
 
->>>>>>> 309dbba4
 	uint8_t subnetPos;
 	uint16_t subnet;
 	uint32_t min, max, addrInt;
@@ -252,11 +229,7 @@
 }
 
 /* private */
-<<<<<<< HEAD
-void Filter::parseIPv6(std::string addr, std::string& part1, std::string& part2)
-=======
 void Filter::parseIPv6(std::string addr, std::string& part1, std::string& part2) const
->>>>>>> 309dbba4
 {
 	uint64_t address[2];
 	std::stringstream ss;
@@ -278,20 +251,12 @@
 	part2 = ss.str();
 }
 
-<<<<<<< HEAD
-void Filter::parseIPv6(parserStruct *ps, std::string addr)
-{
-	if (ps == NULL) {
-
-	}
-=======
 void Filter::parseIPv6(parserStruct *ps, std::string addr) const throw (std::invalid_argument)
 {
 	if (ps == NULL) {
 		throw std::invalid_argument(std::string("Cannot parse IPv6 address, NULL parser structure"));
 	}
 
->>>>>>> 309dbba4
 	std::string part1, part2;
 
 	/* Parse IPv6 address */
@@ -305,17 +270,12 @@
 	ps->nParts = 2;
 }
 
-<<<<<<< HEAD
-void Filter::parseIPv6Sub(parserStruct *ps, std::string addr)
-{
-=======
 void Filter::parseIPv6Sub(parserStruct *ps, std::string addr) const throw (std::invalid_argument)
 {
 	if (ps == NULL) {
 		throw std::invalid_argument(std::string("Cannot parse IPv6 address (with subnet), NULL parser structure"));
 	}
 
->>>>>>> 309dbba4
 	uint8_t subnetPos, i;
 	uint16_t subnet;
 	uint64_t min[2], max[2], subnetIP[2];
@@ -363,17 +323,10 @@
 	ps->type = PT_IPv6_SUB;
 }
 
-<<<<<<< HEAD
-void Filter::parseNumber(parserStruct *ps, std::string number)
-{
-	if (ps == NULL) {
-		return;
-=======
 void Filter::parseNumber(parserStruct *ps, std::string number) const throw (std::invalid_argument)
 {
 	if (ps == NULL) {
 		throw std::invalid_argument(std::string("Cannot parse number, NULL parser structure"));
->>>>>>> 309dbba4
 	}
 
 	/* If there is some suffix (kKmMgG) convert it into number */
@@ -404,11 +357,7 @@
 	ps->parts.push_back(number);
 }
 
-<<<<<<< HEAD
-bool Filter::parseColumnGroup(parserStruct *ps, std::string alias, bool aggeregate)
-=======
 bool Filter::parseColumnGroup(parserStruct *ps, std::string alias, bool aggeregate) const
->>>>>>> 309dbba4
 {
 	if (ps == NULL) {
 		return false;
@@ -440,17 +389,10 @@
 	return true;
 }
 
-<<<<<<< HEAD
-void Filter::parseColumn(parserStruct *ps, std::string alias)
-{
-	if (ps == NULL) {
-		return;
-=======
 void Filter::parseColumn(parserStruct *ps, std::string alias) const throw (std::invalid_argument)
 {
 	if (ps == NULL) {
 		throw std::invalid_argument(std::string("Cannot parse column, NULL parser structure"));
->>>>>>> 309dbba4
 	}
 
 	/* Get right column (find entered alias in xml file) */
@@ -489,34 +431,20 @@
 	ps->type = PT_COLUMN;
 }
 
-<<<<<<< HEAD
-void Filter::parseRawcolumn(parserStruct *ps, std::string colname)
-{
-	if (ps == NULL) {
-		return;
-=======
 void Filter::parseRawcolumn(parserStruct *ps, std::string colname) const throw (std::invalid_argument)
 {
 	if (ps == NULL) {
 		throw std::invalid_argument(std::string("Cannot parse raw column, NULL parser structure"));
->>>>>>> 309dbba4
 	}
 	ps->nParts = 1;
 	ps->type = PT_RAWCOLUMN;
 	ps->parts.push_back(colname);
 }
 
-<<<<<<< HEAD
-void Filter::parseBitColVal(parserStruct *ps, parserStruct *left, std::string op, parserStruct *right)
-{
-	if ((ps == NULL) || (left == NULL) || (right == NULL)) {
-		return;
-=======
 void Filter::parseBitColVal(parserStruct *ps, parserStruct *left, std::string op, parserStruct *right) const throw (std::invalid_argument)
 {
 	if ((ps == NULL) || (left == NULL) || (right == NULL)) {
 		throw std::invalid_argument(std::string("Cannot parse column with bit operator, NULL parser structure"));
->>>>>>> 309dbba4
 	}
 	/* Parse expression "column BITOPERATOR value" */
 
@@ -541,17 +469,10 @@
 	ps->type = PT_BITCOLVAL;
 }
 
-<<<<<<< HEAD
-std::string Filter::parseExp(parserStruct *left, std::string cmp, parserStruct *right)
-{
-	if ((left == NULL) || (right == NULL)) {
-		return "";
-=======
 std::string Filter::parseExp(parserStruct *left, std::string cmp, parserStruct *right) const throw (std::invalid_argument)
 {
 	if ((left == NULL) || (right == NULL)) {
 		throw std::invalid_argument(std::string("Cannot parse expression, NULL parser structure"));
->>>>>>> 309dbba4
 	}
 
 	if (right->type == PT_STRING) {
@@ -612,26 +533,17 @@
 	return exp;
 }
 
-<<<<<<< HEAD
-std::string Filter::parseExp(parserStruct *left, parserStruct *right)
-=======
 std::string Filter::parseExp(parserStruct *left, parserStruct *right) const
->>>>>>> 309dbba4
 {
 	return this->parseExp(left, " = ", right);
 }
 
-<<<<<<< HEAD
-std::string Filter::parseExpSub(parserStruct *left, parserStruct *right)
-{
-=======
 std::string Filter::parseExpSub(parserStruct *left, parserStruct *right) const throw (std::invalid_argument)
 {
 	if (left == NULL || right == NULL) {
 		throw std::invalid_argument(std::string("Cannot parse expression with subnet, NULL parser structure"));
 	}
 
->>>>>>> 309dbba4
 	int i, rightPos = 0;
 	std::string exp, op;
 
@@ -650,17 +562,12 @@
 	return exp;
 }
 
-<<<<<<< HEAD
-std::string Filter::parseExpHost6(parserStruct *left, std::string cmp, parserStruct *right)
-{
-=======
 std::string Filter::parseExpHost6(parserStruct *left, std::string cmp, parserStruct *right) const throw (std::invalid_argument)
 {
 	if (left == NULL || right == NULL) {
 		throw std::invalid_argument(std::string("Cannot parse hostname (IPv6) expression, NULL parser structure"));
 	}
 
->>>>>>> 309dbba4
 	int i = 0, leftPos = 0;
 	std::string exp;
 
@@ -685,35 +592,24 @@
 	return exp;
 }
 
-<<<<<<< HEAD
-void Filter::parseString(parserStruct *ps, std::string text)
-{
-=======
 void Filter::parseString(parserStruct *ps, std::string text) const throw (std::invalid_argument)
 {
 	if (ps == NULL) {
 		throw std::invalid_argument(std::string("Cannot parse string, NULL parser structure"));
 	}
->>>>>>> 309dbba4
 	ps->nParts = 1;
 	ps->type = PT_STRING;
 	ps->parts.push_back(text);
 }
 
-<<<<<<< HEAD
-void Filter::parseStringType(parserStruct *ps, std::string type)
-{
+void Filter::parseStringType(parserStruct *ps, std::string type) const throw (std::invalid_argument)
+{
+	if (ps == NULL) {
+		throw std::invalid_argument(std::string("Cannot parse string by type, NULL parser structure"));
+	}
+
 	std::string num;
-=======
-void Filter::parseStringType(parserStruct *ps, std::string type) const throw (std::invalid_argument)
-{
-	if (ps == NULL) {
-		throw std::invalid_argument(std::string("Cannot parse string by type, NULL parser structure"));
-	}
-
-	std::string num;
-
->>>>>>> 309dbba4
+
 	if (type.empty()) {
 		return;
 	} else if (type == "protocol") {
@@ -742,11 +638,7 @@
 	}
 }
 
-<<<<<<< HEAD
-std::string Filter::getProtoNum(std::string name)
-=======
 std::string Filter::getProtoNum(std::string name) const
->>>>>>> 309dbba4
 {
 	int i;
 	std::stringstream ss;
@@ -760,11 +652,7 @@
 	return "";
 }
 
-<<<<<<< HEAD
-std::string Filter::parseFlags(std::string strFlags)
-=======
 std::string Filter::parseFlags(std::string strFlags) const
->>>>>>> 309dbba4
 {
 	uint16_t i, intFlags;
 	std::stringstream ss;
@@ -812,17 +700,12 @@
 
 }
 
-<<<<<<< HEAD
-void Filter::parseHostname(parserStruct *ps, uint8_t af_type)
-{
-=======
 void Filter::parseHostname(parserStruct *ps, uint8_t af_type) const throw (std::invalid_argument)
 {
 	if (ps == NULL) {
 		throw std::invalid_argument(std::string("Cannot parse hostname, NULL parser structure"));
 	}
 
->>>>>>> 309dbba4
 	int ret;
 	struct addrinfo *result, *tmp;
 	struct addrinfo hints;
@@ -841,11 +724,7 @@
 	ret = getaddrinfo(ps->parts[0].c_str(), "domain", &hints, &result);
 
 	if (ret != 0) {
-<<<<<<< HEAD
-		std::cerr << "Unable to resolve address '" << ps->parts[0] << "': " << gai_strerror(ret);
-=======
 		throw std::invalid_argument(std::string("Unable to resolve address " + ps->parts[0]));
->>>>>>> 309dbba4
 	}
 
 	/* Erase parts */
@@ -898,13 +777,7 @@
 		}
 		tmp = tmp->ai_next;
 	}
-<<<<<<< HEAD
-
 	freeaddrinfo(result);
-
-=======
-	freeaddrinfo(result);
->>>>>>> 309dbba4
 }
 
 Filter::Filter(Configuration &conf) throw (std::invalid_argument)
