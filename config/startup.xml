<?xml version="1.0" encoding="UTF-8"?>
<ipfix xmlns="urn:ietf:params:xml:ns:yang:ietf-ipfix-psamp">

	<!--## Every collecting process will be started as new process -->
	<collectingProcess>
		<!--## Arbitrary collecting process name  -->
		<name>UDP collector</name>
		<!--## Type of the collector. Supported types are defined in internalcfg.xml -->
		<udpCollector>
			<!--## Arbitrary udp collector name -->
			<name>Listening port 4739</name>
			<!--## Local listening port -->
			<localPort>4739</localPort>
			<!--## Template lifetime in seconds -->
			<templateLifeTime>1800</templateLifeTime>
			<!--## Options template lifetime in seconds -->
			<optionsTemplateLifeTime>1800</optionsTemplateLifeTime>
			<!--## Template lifetime in packets (for how many packets is template valid) -->
<!--		<templateLifePacket>5</templateLifePacket> -->
			<!--## Options template lifetime in packets -->
<!--		<optionsTemplateLifePacket>100</optionsTemplateLifePacket> -->
			<!--## Local address to listen on. If empty, bind to all interfaces -->
			<localIPAddress>127.0.0.1</localIPAddress>
		</udpCollector>
		<!--## Name of the exporting process. Must match exporting process name -->
		<exportingProcess>File writer UDP</exportingProcess>
	</collectingProcess>

<<<<<<< HEAD
    <collectingProcess>
		<name>TCP collector</name>
		<tcpCollector>
			<name>Listening port 4739</name>
			<localPort>4739</localPort>
			<localIPAddress>127.0.0.1</localIPAddress>
		</tcpCollector>
		<exportingProcess>File writer TCP</exportingProcess>
	</collectingProcess>

	<collectingProcess>
		<name>SCTP collector</name>
		<sctpCollector>
			<name>Listening port 4739</name>
			<localPort>4739</localPort>
			<!--## Collector will listen on all addresses specified below -->
			<localIPAddress>127.0.0.1</localIPAddress>
			<localIPAddress>::1</localIPAddress>
		</sctpCollector>
		<exportingProcess>File writer SCTP</exportingProcess>
	</collectingProcess>

	<!--## Exporting process configuration -->
=======
>>>>>>> 45d9c9c2
	<exportingProcess>
		<!--## Name of the exporting process, must match <exportingProcess> element
			   in <collectingProcess>
		-->
		<name>File writer UDP</name>
		<!--## Specification of storage plugin -->
		<destination>
			<!--## Arbitrary name -->
			<name>Write to /tmp folder</name>
<<<<<<< HEAD
			<!--## Observation domain ID valid for this storage plugin 
			       Only packets with this ODID will be passed to the plugin
			       If unspecified, plugin is used for unknown ODIDs 
			         (and not for any of specified)
			-->
			<observationDomainId>1</observationDomainId>
			<!--## This element is passed to storage plugin -->
			<fileWriter>
				<!--## fileFormat must be configured in internalcfg.xml -->
				<fileFormat>ipfix</fileFormat>
				<!--## Storage plugin specific element -->
				<file>file://tmp/collected-records-udp_1.ipfix</file>
			</fileWriter>
		</destination>
		<destination>
			<name>Write to /tmp folder</name>
			<fileWriter>
				<fileFormat>ipfix</fileFormat>
				<file>file://tmp/collected-records-udp.ipfix</file>
			</fileWriter>
		</destination>
	</exportingProcess>
	
	<exportingProcess>
		<name>File writer TCP</name>
		<destination>
			<name>Write to /tmp folder</name>
			<fileWriter>
				<fileFormat>ipfix</fileFormat>
				<file>file://tmp/collected-records-tcp.ipfix</file>
			</fileWriter>
		</destination>
	</exportingProcess>

	<exportingProcess>
		<name>Postgres</name>
		<destination>
			<name>store data records in PostgreSQL database</name>
			<fileWriter>
				<!--## Name of host to connect to -->
				<host>localhost</host>
				<!--## IP address of host to connect to -->
				<hostaddr>localhost</hostaddr>
				<!--## Port number to connect to at the server host -->
				<port>5432</port>
				<!--## Name of the database -->
				<dbname>test</dbname>
				<!--## PostgreSQL user name to connect as -->
				<user>username</user>
				<!--## Password to be used if the server demands password authentication -->
				<pass>password</pass>
			</fileWriter>
		</destination>
	</exportingProcess>

	<exportingProcess>
		<name>File writer SCTP</name>
		<destination>
			<name>Write to /tmp folder</name>
			<fileWriter>
				<fileFormat>ipfix</fileFormat>
				<file>file://tmp/collected-records-sctp.ipfix</file>
=======
			<fileWriter>
				<fileFormat>fastbit</fileFormat>
				<path>storagePath</path>
				<dumpInterval>
					<timeWindow>300</timeWindow>
					<timeAlignment>yes</timeAlignment>
					<recordLimit>no</recordLimit>
				</dumpInterval>
				<namingStrategy>
					<type>time</type>
					<prefix>ic</prefix>
				</namingStrategy>
				<onTheFlightIndexes>yes</onTheFlightIndexes>
>>>>>>> 45d9c9c2
			</fileWriter>
		</destination>
	</exportingProcess>
</ipfix><|MERGE_RESOLUTION|>--- conflicted
+++ resolved
@@ -26,8 +26,7 @@
 		<exportingProcess>File writer UDP</exportingProcess>
 	</collectingProcess>
 
-<<<<<<< HEAD
-    <collectingProcess>
+	<collectingProcess>
 		<name>TCP collector</name>
 		<tcpCollector>
 			<name>Listening port 4739</name>
@@ -50,8 +49,6 @@
 	</collectingProcess>
 
 	<!--## Exporting process configuration -->
-=======
->>>>>>> 45d9c9c2
 	<exportingProcess>
 		<!--## Name of the exporting process, must match <exportingProcess> element
 			   in <collectingProcess>
@@ -61,7 +58,6 @@
 		<destination>
 			<!--## Arbitrary name -->
 			<name>Write to /tmp folder</name>
-<<<<<<< HEAD
 			<!--## Observation domain ID valid for this storage plugin 
 			       Only packets with this ODID will be passed to the plugin
 			       If unspecified, plugin is used for unknown ODIDs 
@@ -124,7 +120,6 @@
 			<fileWriter>
 				<fileFormat>ipfix</fileFormat>
 				<file>file://tmp/collected-records-sctp.ipfix</file>
-=======
 			<fileWriter>
 				<fileFormat>fastbit</fileFormat>
 				<path>storagePath</path>
@@ -138,7 +133,6 @@
 					<prefix>ic</prefix>
 				</namingStrategy>
 				<onTheFlightIndexes>yes</onTheFlightIndexes>
->>>>>>> 45d9c9c2
 			</fileWriter>
 		</destination>
 	</exportingProcess>
