/**
 * \file udp_input.c
 * \author Petr Velan <petr.velan@cesnet.cz>
 * \brief IPFIX Collector UDP Input Plugin
 *
 * Copyright (C) 2015 CESNET, z.s.p.o.
 *
 * Redistribution and use in source and binary forms, with or without
 * modification, are permitted provided that the following conditions
 * are met:
 * 1. Redistributions of source code must retain the above copyright
 *    notice, this list of conditions and the following disclaimer.
 * 2. Redistributions in binary form must reproduce the above copyright
 *    notice, this list of conditions and the following disclaimer in
 *    the documentation and/or other materials provided with the
 *    distribution.
 * 3. Neither the name of the Company nor the names of its contributors
 *    may be used to endorse or promote products derived from this
 *    software without specific prior written permission.
 *
 * ALTERNATIVELY, provided that this notice is retained in full, this
 * product may be distributed under the terms of the GNU General Public
 * License (GPL) version 2 or later, in which case the provisions
 * of the GPL apply INSTEAD OF those given above.
 *
 * This software is provided ``as is, and any express or implied
 * warranties, including, but not limited to, the implied warranties of
 * merchantability and fitness for a particular purpose are disclaimed.
 * In no event shall the company or contributors be liable for any
 * direct, indirect, incidental, special, exemplary, or consequential
 * damages (including, but not limited to, procurement of substitute
 * goods or services; loss of use, data, or profits; or business
 * interruption) however caused and on any theory of liability, whether
 * in contract, strict liability, or tort (including negligence or
 * otherwise) arising in any way out of the use of this software, even
 * if advised of the possibility of such damage.
 *
 */

/**
 * \defgroup udpInput UDP input plugin for ipfixcol
 * \ingroup inputPLugins
 *
 * This is implementation of the input plugin API for UDP network input.
 * Input parameters are passed in xml format
 *
 * @{
 */

#include <stdint.h>
#include <netinet/in.h>
#include <unistd.h>
#include <netdb.h>
#include <sys/types.h>
#include <sys/socket.h>
#include <string.h>
#include <errno.h>
#include <stdlib.h>
#include <libxml/parser.h>
#include <libxml/tree.h>
#include <time.h>

#include <ipfixcol.h>
#include "convert.h"

/* API version constant */
IPFIXCOL_API_VERSION;

/* input buffer length */
#define BUFF_LEN 10000

/* default port for udp collector */
#define DEFAULT_PORT "4739"

/** Identifier to MSG_* macros */
static char *msg_module = "UDP input";

/** UDP input plugin identification for packet conversion from NetFlow to IPFIX */
#define UDP_INPUT_PLUGIN

/**
 * \struct input_info_list
 * \brief  List structure for input info
 */
struct input_info_list {
	struct input_info_network info;
	struct input_info_list *next;
	uint32_t last_sent;
	uint16_t packets_sent;
};

/**
 * \struct plugin_conf
 * \brief  Plugin configuration structure passed by the collector
 */
struct plugin_conf {
	int socket; /**< listening socket */
	struct input_info_network info; /**< infromation structure passed to collector */
	struct input_info_list *info_list; /**< list of infromation structures passed to collector */
};

/**
 * \brief Input plugin initializtion function
 *
 * \param[in]  params XML with input parameters
 * \param[out] config  Sets source and destination IP, destination port.
 * \return 0 on success, nonzero else.
 */
int input_init(char *params, void **config)
{
	/* necessary structures */
	struct addrinfo *addrinfo = NULL, hints;
	struct plugin_conf *conf = NULL;
	char *port = NULL, *address = NULL;
	int ai_family = AF_INET6; /* IPv6 is default */
	char dst_addr[INET6_ADDRSTRLEN];
	int ret, ipv6_only = 0, retval = 0;

	/* 1 when using default port - don't free memory */
	int default_port = 0;

	/* parse params */
	xmlDoc *doc = NULL;
	xmlNode *root_element = NULL;
	xmlNode *cur_node = NULL;

	/* allocate plugin_conf structure */
	conf = calloc(1, sizeof(struct plugin_conf));
	if (conf == NULL) {
		MSG_ERROR(msg_module, "Cannot allocate memory for config structure: %s", strerror(errno));
		retval = 1;
		goto out;
	}

	/* parse xml string */
	doc = xmlParseDoc(BAD_CAST params);
	if (doc == NULL) {
		printf("%s", params);
		MSG_ERROR(msg_module, "Cannot parse configuration");
		retval = 1;
		goto out;
	}

	/* get the root element node */
	root_element = xmlDocGetRootElement(doc);
	if (root_element == NULL) {
		MSG_ERROR(msg_module, "Cannot get document root element");
		retval = 1;
		goto out;
	}

	/* check that we have the right config xml, BAD_CAST is (xmlChar *) cast defined by libxml */
	if (!xmlStrEqual(root_element->name, BAD_CAST "udpCollector")) {
		MSG_ERROR(msg_module, "Expecting udpCollector root element, got %s", root_element->name);
		retval = 1;
		goto out;
	}

	/* go over all elements */
	for (cur_node = root_element->children; cur_node; cur_node = cur_node->next) {
		if (cur_node->type == XML_ELEMENT_NODE
				&& cur_node->children != NULL
				&& cur_node->children->content != NULL) {
			/* copy value to memory - don't forget the terminating zero */
			int tmp_val_len = strlen((char *) cur_node->children->content) + 1;
			char *tmp_val = malloc(sizeof(char) * tmp_val_len);
			if (tmp_val == NULL) {
				MSG_ERROR(msg_module, "Cannot allocate memory: %s", strerror(errno));
				retval = 1;
				goto out;
			}

			/* this is not a preferred cast, but we really want to use plain chars here */
			strncpy_safe(tmp_val, (char *) cur_node->children->content, tmp_val_len);

			if (xmlStrEqual(cur_node->name, BAD_CAST "localPort")) { /* set local port */
				if (port) {
					free(port);
				}
				port = tmp_val;
			} else if (xmlStrEqual(cur_node->name, BAD_CAST "localIPAddress")) { /* set local address */
				if (address) {
					free(address);
				}
				address = tmp_val;

			/* save following configuration to input_info */
			} else if (xmlStrEqual(cur_node->name, BAD_CAST "templateLifeTime")) {
				if (conf->info.template_life_time) {
					free(conf->info.template_life_time);
				}
				conf->info.template_life_time = tmp_val;
			} else if (xmlStrEqual(cur_node->name, BAD_CAST "optionsTemplateLifeTime")) {
				if (conf->info.options_template_life_time) {
					free(conf->info.options_template_life_time);
				}
				conf->info.options_template_life_time = tmp_val;
			} else if (xmlStrEqual(cur_node->name, BAD_CAST "templateLifePacket")) {
				if (conf->info.template_life_packet) {
					free(conf->info.template_life_packet);
				}
				conf->info.template_life_packet = tmp_val;
			} else if (xmlStrEqual(cur_node->name, BAD_CAST "optionsTemplateLifePacket")) {
				if (conf->info.options_template_life_packet) {
					free(conf->info.options_template_life_packet);
				}
				conf->info.options_template_life_packet = tmp_val;
			} else { /* unknown parameter, ignore */
				free(tmp_val);
			}
		}
	}

	/* set default port if none given */
	if (port == NULL) {
		port = DEFAULT_PORT;
		default_port = 1;
	}

	/* specify parameters of the connection */
	memset(&hints, 0, sizeof(struct addrinfo));
	hints.ai_socktype = SOCK_DGRAM; /* UDP */
	hints.ai_family = ai_family; /* both IPv4 and IPv6*/
	hints.ai_flags = AI_V4MAPPED; /* we want to accept mapped addresses */
	if (address == NULL) {
		hints.ai_flags |= AI_PASSIVE; /* no address given, listen on all local addresses */
	}

	/* get server address */
	if ((ret = getaddrinfo(address, port, &hints, &addrinfo)) != 0) {
		MSG_ERROR(msg_module, "getaddrinfo failed: %s", gai_strerror(ret));
		retval = 1;
		goto out;
	}

	/* create socket */
	conf->socket = socket(addrinfo->ai_family, addrinfo->ai_socktype, addrinfo->ai_protocol);

	/* Retry with IPv4 when the implementation does not support the specified address family */
	if (conf->socket == -1 && errno == EAFNOSUPPORT && addrinfo->ai_family == AF_INET6) {
		addrinfo->ai_family = AF_INET;
		conf->socket = socket(addrinfo->ai_family, addrinfo->ai_socktype, addrinfo->ai_protocol);
	}
	if (conf->socket == -1) {
		MSG_ERROR(msg_module, "Cannot create socket: %s", strerror(errno));
		retval = 1;
		goto out;
	}

	/* allow IPv4 connections on IPv6 */
	if ((addrinfo->ai_family == AF_INET6) &&
			(setsockopt(conf->socket, IPPROTO_IPV6, IPV6_V6ONLY, &ipv6_only, sizeof(ipv6_only)) == -1)) {
		MSG_WARNING(msg_module, "Cannot turn off socket option IPV6_V6ONLY; plugin may not accept IPv4 connections...");
	}

	/* bind socket to address */
	if (bind(conf->socket, addrinfo->ai_addr, addrinfo->ai_addrlen) != 0) {
		MSG_ERROR(msg_module, "Cannot bind socket: %s", strerror(errno));
		retval = 1;
		goto out;
	}

	/* fill in general information */
	conf->info.type = SOURCE_TYPE_UDP;
	conf->info.dst_port = atoi(port);
	if (addrinfo->ai_family == AF_INET) { /* IPv4 */
		conf->info.l3_proto = 4;

		/* copy dst IPv4 address */
		conf->info.dst_addr.ipv4.s_addr =
			((struct sockaddr_in*) addrinfo->ai_addr)->sin_addr.s_addr;

		inet_ntop(AF_INET, &conf->info.dst_addr.ipv4, dst_addr, INET6_ADDRSTRLEN);
	} else { /* IPv6 */
		conf->info.l3_proto = 6;

		/* copy destination IPv6 address */
		int i;
		for (i = 0; i < 4; i++) {
			conf->info.dst_addr.ipv6.s6_addr32[i] =
				((struct sockaddr_in6*) addrinfo->ai_addr)->sin6_addr.s6_addr32[i];
		}

		inet_ntop(AF_INET6, &conf->info.dst_addr.ipv6, dst_addr, INET6_ADDRSTRLEN);
	}

	if (convert_init(UDP_PLUGIN, BUFF_LEN) != 0) {
		MSG_ERROR(msg_module, "Failed to initialize templates");
		retval = 1;
		goto out;
	}

	/* print info */
	MSG_NOTICE(msg_module, "Input plugin listening on %s, port %s", dst_addr, port);

	/* and pass it to the collector */
	*config = (void*) conf;

	/* normal exit, all OK */
	MSG_NOTICE(msg_module, "Plugin initialization completed successfully");

out:
	if (default_port == 0 && port != NULL) { /* free when memory was actually allocated */
		free(port);
	}

	if (address != NULL) {
		free(address);
	}

	if (addrinfo != NULL) {
		freeaddrinfo(addrinfo);
	}

	/* free the xml document */
	if (doc != NULL) {
		xmlFreeDoc(doc);
	}

	/* free the global variables that may have been allocated by the xml parser */
	xmlCleanupParser();

	/* free input_info when error occured */
	if (retval != 0 && conf != NULL) {
		if (conf->info.template_life_time != NULL) {
			free (conf->info.template_life_time);
		}
		if (conf->info.options_template_life_time != NULL) {
			free (conf->info.options_template_life_time);
		}
		if (conf->info.template_life_packet != NULL) {
			free (conf->info.template_life_packet);
		}
		if (conf->info.options_template_life_packet != NULL) {
			free (conf->info.options_template_life_packet);
		}
		free(conf);
	}

	return retval;
}

/**
 * \brief Pass input data from the input plugin into the ipfixcol core.
 *
 * IP addresses are passed as returned by recvfrom and getsockname,
 * ports are in host byte order
 *
 * \param[in] config  plugin_conf structure
 * \param[out] info   Information structure describing the source of the data.
 * \param[out] packet Flow information data in the form of IPFIX packet.
 * \param[out] source_status Status of source (new, opened, closed)
 * \return the length of packet on success, INPUT_CLOSE when some connection
 *  closed, INPUT_ERROR on error.
 */
int get_packet(void *config, struct input_info **info, char **packet, int *source_status)
{
	/* get socket */
	int sock = ((struct plugin_conf*) config)->socket;
	ssize_t len = 0;
	uint16_t max_msg_len = BUFF_LEN * sizeof(char);
	socklen_t addr_len = sizeof(struct sockaddr_in6);
	struct sockaddr_in6 address;
	struct plugin_conf *conf = config;
	struct input_info_list *info_list;

	/* allocate memory for packet, if needed */
	if (!*packet) {
		*packet = malloc(max_msg_len);
		if (!*packet) {
			MSG_ERROR(msg_module, "Memory allocation failed (%s:%d)", __FILE__, __LINE__);
			return INPUT_ERROR;
		}
	}

	/* receive packet */
	len = recvfrom(sock, *packet, BUFF_LEN, 0, (struct sockaddr*) &address, &addr_len);
	if (len == -1) {
		if (errno == EINTR) {
			return INPUT_INTR;
		}

		MSG_ERROR(msg_module, "Failed to receive packet: %s", strerror(errno));
		return INPUT_ERROR;
	}

<<<<<<< HEAD
	if (length < IPFIX_HEADER_LENGTH) {
		MSG_WARNING(msg_module, "Packet header is incomplete; skipping message...");
=======
	if (len < IPFIX_HEADER_LENGTH) {
		MSG_ERROR(msg_module, "Packet header is incomplete; skipping message...");
>>>>>>> bfd76255
		return INPUT_INTR;
	}

	/* Try to convert packet from Netflow v5/v9/sflow to IPFIX */
	if (htons(((struct ipfix_header *) (*packet))->version) != IPFIX_VERSION) {
		if (convert_packet(packet, &len, max_msg_len, (char *) conf->info_list) != 0) {
			MSG_WARNING(msg_module, "Message conversion error; skipping message...");
			return INPUT_INTR;
		}
	}

	/* Check if lengths are the same */
	if (len < htons(((struct ipfix_header *) *packet)->length)) {
		return INPUT_INTR;
	} else if (len > htons(((struct ipfix_header *) *packet)->length)) {
		len = htons(((struct ipfix_header *) *packet)->length);
	}

	/* go through input_info_list */
	for (info_list = conf->info_list; info_list != NULL; info_list = info_list->next) {
		/* ports must match */
		if (info_list->info.src_port == ntohs(((struct sockaddr_in*) &address)->sin_port)) {
			/* compare addresses, dependent on IP protocol version*/
			if (info_list->info.l3_proto == 4) {
				if (info_list->info.src_addr.ipv4.s_addr == ((struct sockaddr_in*) &address)->sin_addr.s_addr) {
					break;
				}
			} else {
				if (info_list->info.src_addr.ipv6.s6_addr32[0] == address.sin6_addr.s6_addr32[0]
						&& info_list->info.src_addr.ipv6.s6_addr32[1] == address.sin6_addr.s6_addr32[1]
						&& info_list->info.src_addr.ipv6.s6_addr32[2] == address.sin6_addr.s6_addr32[2]
						&& info_list->info.src_addr.ipv6.s6_addr32[3] == address.sin6_addr.s6_addr32[3]) {
					break;
				}
			}
		}
	}

	/* check whether we found the input_info */
	if (info_list == NULL) {
		MSG_NOTICE(msg_module, "New UDP exporter connected (unique port and address)");

		/* create new input_info */
		info_list = calloc(1, sizeof(struct input_info_list));
		memcpy(&info_list->info, &conf->info, sizeof(struct input_info_network));

		info_list->info.status = SOURCE_STATUS_NEW;
		info_list->info.odid = ntohl(((struct ipfix_header *) *packet)->observation_domain_id);

		/* copy address and port */
		if (address.sin6_family == AF_INET) {
			/* copy src IPv4 address */
			info_list->info.src_addr.ipv4.s_addr =
					((struct sockaddr_in*) &address)->sin_addr.s_addr;

			/* copy port */
			info_list->info.src_port = ntohs(((struct sockaddr_in*)  &address)->sin_port);
		} else {
			/* copy src IPv6 address */
			int i;
			for (i = 0; i < 4; i++) {
				info_list->info.src_addr.ipv6.s6_addr32[i] = address.sin6_addr.s6_addr32[i];
			}

			/* copy port */
			info_list->info.src_port = ntohs(address.sin6_port);
		}

		/* add to list */
		info_list->next = conf->info_list;
		info_list->last_sent = ((struct ipfix_header *)(*packet))->export_time;
		info_list->packets_sent = 1;
		conf->info_list = info_list;
	} else {
		info_list->info.status = SOURCE_STATUS_OPENED;
	}

	/* Set source status */
	*source_status = info_list->info.status;

	/* pass info to the collector */
	*info = (struct input_info*) info_list;

	return len;
}

/**
 * \brief Input plugin "destructor".
 *
 * \param[in,out] config  plugin_info structure
 * \return 0 on success and config is changed to NULL, nonzero else.
 */
int input_close(void **config)
{
	int ret;
	struct plugin_conf *conf = (struct plugin_conf*) *config;
	struct input_info_list *info_list;

	/* close socket */
	int sock = ((struct plugin_conf*) *config)->socket;
	if ((ret = close(sock)) == -1) {
		MSG_ERROR(msg_module, "Cannot close socket: %s", strerror(errno));
	}

	/* free input_info list */
	while (conf->info_list) {
		info_list = conf->info_list->next;
		free(conf->info_list);
		conf->info_list = info_list;
	}

	/* free configuration strings */
	if (conf->info.template_life_time != NULL) {
		free(conf->info.template_life_time);
	}
	if (conf->info.template_life_packet != NULL) {
		free(conf->info.template_life_packet);
	}
	if (conf->info.options_template_life_time != NULL) {
		free(conf->info.options_template_life_time);
	}
	if (conf->info.options_template_life_packet != NULL) {
		free(conf->info.options_template_life_packet);
	}

	/* free allocated structures */
	free(*config);
	convert_close();

	MSG_NOTICE(msg_module, "All allocated resources have been freed");

	return 0;
}
/**@}*/<|MERGE_RESOLUTION|>--- conflicted
+++ resolved
@@ -384,13 +384,8 @@
 		return INPUT_ERROR;
 	}
 
-<<<<<<< HEAD
-	if (length < IPFIX_HEADER_LENGTH) {
+	if (len < IPFIX_HEADER_LENGTH) {
 		MSG_WARNING(msg_module, "Packet header is incomplete; skipping message...");
-=======
-	if (len < IPFIX_HEADER_LENGTH) {
-		MSG_ERROR(msg_module, "Packet header is incomplete; skipping message...");
->>>>>>> bfd76255
 		return INPUT_INTR;
 	}
 
