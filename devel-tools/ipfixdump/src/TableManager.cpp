/**
 * \file TableManager.cpp
 * \author Petr Velan <petr.velan@cesnet.cz>
 * \brief Class for managing table parts and tables
 *
 * Copyright (C) 2011 CESNET, z.s.p.o.
 *
 * Redistribution and use in source and binary forms, with or without
 * modification, are permitted provided that the following conditions
 * are met:
 * 1. Redistributions of source code must retain the above copyright
 *    notice, this list of conditions and the following disclaimer.
 * 2. Redistributions in binary form must reproduce the above copyright
 *    notice, this list of conditions and the following disclaimer in
 *    the documentation and/or other materials provided with the
 *    distribution.
 * 3. Neither the name of the Company nor the names of its contributors
 *    may be used to endorse or promote products derived from this
 *    software without specific prior written permission.
 *
 * ALTERNATIVELY, provided that this notice is retained in full, this
 * product may be distributed under the terms of the GNU General Public
 * License (GPL) version 2 or later, in which case the provisions
 * of the GPL apply INSTEAD OF those given above.
 *
 * This software is provided ``as is, and any express or implied
 * warranties, including, but not limited to, the implied warranties of
 * merchantability and fitness for a particular purpose are disclaimed.
 * In no event shall the company or contributors be liable for any
 * direct, indirect, incidental, special, exemplary, or consequential
 * damages (including, but not limited to, procurement of substitute
 * goods or services; loss of use, data, or profits; or business
 * interruption) however caused and on any theory of liability, whether
 * in contract, strict liability, or tort (including negligence or
 * otherwise) arising in any way out of the use of this software, even
 * if advised of the possibility of such damage.
 *
 */

#include "TableManager.h"
#include <algorithm>

namespace ipfixdump {

void TableManager::aggregate(stringSet aggregateColumns, stringSet summaryColumns,
		Filter &filter)
{

	std::vector<stringSet> colIntersect;
	stringSet partCols;
	Table *table;
	ibis::partList parts; /* this overrides class attribute parts */

	/* omit parts that don't have necessary summary columns */
	/* strip summary columns of aggregation functions to get plain names */
	stringSet sCols;
	for (stringSet::iterator it = summaryColumns.begin(); it != summaryColumns.end(); it++) {
		int begin = it->find_first_of('(') + 1;
		int end = it->find_first_of(')');

		std::string tmp = it->substr(begin, end-begin);
		if (tmp != "*") { /* ignore column * used for flows aggregation */
			sCols.insert(it->substr(begin, end-begin));
		}
	}

	/* filter out parts */
	for (size_t i = 0; i < this->parts.size(); i++) {
		/* put columns from part to set */
		stringSet partColumns;
		for (size_t j = 0; j < this->parts[i]->columnNames().size(); j++) {
			partColumns.insert(this->parts[i]->columnNames()[j]);
		}

		/* compute set difference */
		stringSet difference;
		std::set_difference(sCols.begin(), sCols.end(), partColumns.begin(),
				partColumns.end(), std::inserter(difference, difference.begin()));

		/* When all summary columns are in current part, difference is empty */
		if (difference.empty()) {
			parts.push_back(this->parts[i]);
		} else {
			std::cerr << "Ommiting part [" << i << "], does not have column '" << *difference.begin() << "'" << std::endl;
		}
	}

	/* go over all parts and build vector of intersection between part columns and aggregation columns */
	for (size_t i = 0; i < parts.size(); i++) {

		/* put part columns to set */
		for (size_t j = 0; j < parts[i]->columnNames().size(); j++) {
			partCols.insert(parts[i]->columnNames()[j]);
		}

		/* initialize intersection result stringSet */
		colIntersect.push_back(stringSet());

		/* make an intersection */
		std::set_intersection(partCols.begin(), partCols.end(), aggregateColumns.begin(),
				aggregateColumns.end(), std::inserter(colIntersect[i], colIntersect[i].begin()));

#ifdef DEBUG
		std::cerr << "Intersection has " << colIntersect[i].size() << " columns" << std::endl;

		std::cerr << "Intersect columns: ";
		for (stringSet::iterator it = colIntersect[i].begin(); it != colIntersect[i].end(); it++) {
			std::cerr << *it << ", ";
		}
		std::cerr << std::endl;
#endif

		/* cleanup for next iteration */
		partCols.clear();
	}

	/* group parts with same intersection to one table */
	ibis::partList pList;
	size_t partsCount = parts.size();
	bool used[partsCount];
	int iterPos = 0;

	/* initialise used array */
	for (size_t i = 0; i < partsCount; i++) {
		used[i] = false;
	}

	/* go over all parts (theirs intersections), empty intersections are ignored */
	for (std::vector<stringSet>::iterator outerIter = colIntersect.begin(); outerIter != colIntersect.end(); outerIter++) {
		/* work with current intersection only if it has not been used before and if it is not empty */
		if (used[iterPos] || outerIter->size() == 0	) {
			iterPos++;
			continue;
		}

		/* add current part */
		used[iterPos] = true;
		pList.push_back(parts.at(iterPos));
		int curPos = iterPos;

		/* add all parts that have same columns as current part and are not already used */
		for (std::vector<stringSet>::iterator it = outerIter; it != colIntersect.end(); it++) {
			if (used[curPos]) {
				curPos++;
				continue;
			}

			/* compute set difference */
			stringSet difference;
			std::set_symmetric_difference(outerIter->begin(), outerIter->end(), it->begin(),
					it->end(), std::inserter(difference, difference.begin()));

			/* When sets are equal, difference is empty */
			if (difference.empty()) {
				/* add table to list */
				pList.push_back(parts.at(curPos));
				used[curPos] = true;
			}
			/* don't forget to increment the counter */
			curPos++;
		}


#ifdef DEBUG
		std::cerr << "Creating table from " << pList.size() << " part(s)" << std::endl;

		std::cerr << "[" << iterPos << "]Aggregate columns: ";
		for (stringSet::iterator it = outerIter->begin(); it != outerIter->end(); it++) {
			std::cerr << *it << ", ";
		}
		std::cerr << std::endl;
#endif

		/* create table for each partList */
		table = new Table(pList);
		/* aggregate the table, use only present aggregation columns */
		if (table->aggregate(*outerIter, summaryColumns, filter)) {
			/* and add it to the list of managed tables, only if it is not empty */
			this->tables.push_back(table);
		} else {
			delete table;
		}

		/* and clear the part list */
		pList.clear();
		iterPos++;
	}
}

void TableManager::filter(Filter &filter)
{
	Table *table;

	/* go over all parts */
	for (ibis::partList::iterator it = this->parts.begin(); it != this->parts.end(); it++) {

		/* create table for each part */
		table = new Table(*it);
		/* If table is not filtered out completely, add to managed tables */
		if (table->filter(filter)) {
			this->tables.push_back(table);
		} else {
			delete table;
		}
	}
}

<<<<<<< HEAD
TableManagerCursor *TableManager::createCursor()
{
	/* create cursor only if we have some table */
	if (this->tables.size() == 0) {
		return NULL;
	}

	TableManagerCursor *tableManagerCursor = new TableManagerCursor(*this, this->conf);

	return tableManagerCursor;
}

tableVector& TableManager::getTables() {
=======
tableVector& TableManager::getTables()
{
>>>>>>> 7a5a3385
	return tables;
}

TableManager::TableManager(Configuration &conf): conf(conf)
{
	std::string tmp;
	ibis::part *part;

	/* open configured parts */
	for (size_t i = 0; i < this->conf.getPartsNames().size(); i++) {
		tmp = this->conf.getPartsNames()[i];
#ifdef DEBUG
		std::cerr << "Loading table part from: " << tmp << std::endl;
#endif
		part = new ibis::part(tmp.c_str(), NULL, true);
		if (part != NULL) {
			this->parts.push_back(part);

			/* clear reference for next loop */
			part = NULL;
		} else {
			std::cerr << "Cannot open table part: " << tmp << std::endl;
		}
	}
}

TableManager::~TableManager()
{
	/* delete all tables */
	for (tableVector::iterator it = this->tables.begin(); it != this->tables.end(); it++) {
		delete *it;
	}

	/* delete all table parts */
	for (ibis::partList::iterator it = this->parts.begin(); it != this->parts.end(); it++) {
		delete *it;
	}
}

}  // namespace ipfixdump

<|MERGE_RESOLUTION|>--- conflicted
+++ resolved
@@ -205,7 +205,6 @@
 	}
 }
 
-<<<<<<< HEAD
 TableManagerCursor *TableManager::createCursor()
 {
 	/* create cursor only if we have some table */
@@ -218,11 +217,8 @@
 	return tableManagerCursor;
 }
 
-tableVector& TableManager::getTables() {
-=======
 tableVector& TableManager::getTables()
 {
->>>>>>> 7a5a3385
 	return tables;
 }
 
